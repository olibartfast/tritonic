--- conflicted
+++ resolved
@@ -6,7 +6,6 @@
 #include "TensorflowClassifier.hpp"
 #include "YOLOSeg.hpp"
 
-<<<<<<< HEAD
 std::string ToLower(const std::string& str) {
     std::string lowerStr = str;
     std::transform(lowerStr.begin(), lowerStr.end(), lowerStr.begin(), [](unsigned char c) {
@@ -24,7 +23,8 @@
     
     // Convert the extension to lowercase and check if it's in the set of image extensions
     return imageExtensions.find(ToLower(extension)) != imageExtensions.end();
-=======
+}
+
 std::vector<cv::Scalar> generateRandomColors(size_t size) {
     std::vector<cv::Scalar> colors;
     colors.reserve(size); // Reserve space to avoid reallocations
@@ -41,7 +41,6 @@
     }
 
     return colors;
->>>>>>> 6a4872d5
 }
 
 void draw_label(cv::Mat& input_image, const std::string& label, float confidence, int left, int top)
