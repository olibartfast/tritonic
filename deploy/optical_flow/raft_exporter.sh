--- conflicted
+++ resolved
@@ -1,19 +1,5 @@
 #!/bin/bash -ex
 
-<<<<<<< HEAD
-PYTORCH_VERSION=25.11
-mkdir -p exports
-
-# Run RAFT model export script
-docker run --rm -it --gpus=all \
-  -v $(pwd)/exports:/exports \
-  -v $(pwd)/raft_exporter.py:/workspace/raft_exporter.py \
-  -u $(id -u):$(id -g) \
---ipc=host --ulimit memlock=-1 --ulimit stack=67108864 \
-  -w /workspace \
-  nvcr.io/nvidia/pytorch:${PYTORCH_VERSION}-py3 /bin/bash -cx \
-  "pip install onnx-graphsurgeon && python raft_exporter.py --model-type large --output-dir /exports --device cuda --format traced"
-=======
 # Usage: 
 #   ./raft_exporter.sh [--use-venv] [--cpu-only] [--format=FORMAT]
 #   USE_VENV=true CPU_ONLY=true EXPORT_FORMAT=onnx ./raft_exporter.sh
@@ -26,6 +12,7 @@
 USE_VENV=${USE_VENV:-false}
 CPU_ONLY=${CPU_ONLY:-false}
 EXPORT_FORMAT=${EXPORT_FORMAT:-traced}
+PYTORCH_VERSION=25.11
 
 # Parse command line arguments (override environment variables)
 for arg in "$@"; do
@@ -96,9 +83,8 @@
       -u $(id -u):$(id -g) \
     --ipc=host --ulimit memlock=-1 --ulimit stack=67108864 \
       -w /workspace \
-      nvcr.io/nvidia/pytorch:24.12-py3 /bin/bash -cx \
+      nvcr.io/nvidia/pytorch:${PYTORCH_VERSION}-py3 /bin/bash -cx \
       "pip install onnx-graphsurgeon && python raft_exporter.py --model-type large --output-dir /exports $DEVICE_ARG --format $EXPORT_FORMAT"
 fi
->>>>>>> 4a6794ba
 
 echo "RAFT model ready."