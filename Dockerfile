--- conflicted
+++ resolved
@@ -1,12 +1,7 @@
-<<<<<<< HEAD
 # Production Dockerfile for Computer Vision Triton C++ Client
 # Build: docker build --rm -t computer-vision-triton-cpp-client .
 # Run: docker run --rm computer-vision-triton-cpp-client [args]
 
-=======
-# Use an official Nvidia Triton Inference Server image as the base image
-# docker build --rm -t computer-vision-triton-cpp-client .
->>>>>>> ba84cec6
 ARG TRITON_VERSION=25.06
 FROM nvcr.io/nvidia/tritonserver:${TRITON_VERSION}-py3-sdk
 
@@ -20,13 +15,10 @@
     ninja-build \
     && rm -rf /var/lib/apt/lists/*
 
-<<<<<<< HEAD
-=======
 RUN apt-get update && apt-get install -y build-essential cmake
 RUN apt-get install -y libcurl4-openssl-dev
 RUN apt-get install -y rapidjson-dev libprotobuf-dev protobuf-compiler 
 
->>>>>>> ba84cec6
 # Set environment variables
 ENV TritonClientBuild_DIR=/workspace/install
 
